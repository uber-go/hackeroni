// Copyright (c) 2016 Uber Technologies, Inc.
//
// Permission is hereby granted, free of charge, to any person obtaining a copy
// of this software and associated documentation files (the "Software"), to deal
// in the Software without restriction, including without limitation the rights
// to use, copy, modify, merge, publish, distribute, sublicense, and/or sell
// copies of the Software, and to permit persons to whom the Software is
// furnished to do so, subject to the following conditions:
//
// The above copyright notice and this permission notice shall be included in
// all copies or substantial portions of the Software.
//
// THE SOFTWARE IS PROVIDED "AS IS", WITHOUT WARRANTY OF ANY KIND, EXPRESS OR
// IMPLIED, INCLUDING BUT NOT LIMITED TO THE WARRANTIES OF MERCHANTABILITY,
// FITNESS FOR A PARTICULAR PURPOSE AND NONINFRINGEMENT. IN NO EVENT SHALL THE
// AUTHORS OR COPYRIGHT HOLDERS BE LIABLE FOR ANY CLAIM, DAMAGES OR OTHER
// LIABILITY, WHETHER IN AN ACTION OF CONTRACT, TORT OR OTHERWISE, ARISING FROM,
// OUT OF OR IN CONNECTION WITH THE SOFTWARE OR THE USE OR OTHER DEALINGS IN
// THE SOFTWARE.

package h1

// Used to unmarshal unknown types
type unknownResource struct {
	Type *string `json:"type"`
}

// Type represent the possible values for the "Type" attribute
const (
	ActivityAgreedOnGoingPublicType             string = "activity-agreed-on-going-public"
	ActivityBountyAwardedType                   string = "activity-bounty-awarded"
	ActivityBountySuggestedType                 string = "activity-bounty-suggested"
	ActivityBugClonedType                       string = "activity-bug-cloned"
	ActivityBugDuplicateType                    string = "activity-bug-duplicate"
	ActivityBugInformativeType                  string = "activity-bug-informative"
	ActivityBugNeedsMoreInfoType                string = "activity-bug-needs-more-info"
	ActivityBugNewType                          string = "activity-bug-new"
	ActivityBugNotApplicableType                string = "activity-bug-not-applicable"
	ActivityBugReopenedType                     string = "activity-bug-reopened"
	ActivityBugResolvedType                     string = "activity-bug-resolved"
	ActivityBugSpamType                         string = "activity-bug-spam"
	ActivityBugTriagedType                      string = "activity-bug-triaged"
	ActivityCommentType                         string = "activity-comment"
	ActivityExternalUserInvitationCancelledType string = "activity-external-user-invitation-cancelled"
	ActivityExternalUserInvitedType             string = "activity-external-user-invited"
	ActivityExternalUserJoinedType              string = "activity-external-user-joined"
	ActivityExternalUserRemovedType             string = "activity-external-user-removed"
	ActivityGroupAssignedToBugType              string = "activity-group-assigned-to-bug"
	ActivityHackerRequestedMediationType        string = "activity-hacker-requested-mediation"
	ActivityManuallyDisclosedType               string = "activity-manually-disclosed"
	ActivityMediationRequestedType              string = "activity-mediation-requested"
	ActivityNotEligibleForBountyType            string = "activity-not-eligible-for-bounty"
	ActivityReferenceIDAddedType                string = "activity-reference-id-added"
	ActivityReportBecamePublicType              string = "activity-report-became-public"
	ActivityReportTitleUpdatedType              string = "activity-report-title-updated"
	ActivityReportVulnerabilityTypesUpdatedType string = "activity-report-vulnerability-types-updated"
	ActivityReportSeverityUpdatedType           string = "activity-report-severity-updated"
	ActivitySwagAwardedType                     string = "activity-swag-awarded"
	ActivityUserAssignedToBugType               string = "activity-user-assigned-to-bug"
	ActivityUserBannedFromProgramType           string = "activity-user-banned-from-program"
	AddressType                                 string = "address"
	AttachmentType                              string = "attachment"
	BountyType                                  string = "bounty"
	GroupType                                   string = "group"
	ProgramType                                 string = "program"
	ReportSummaryType                           string = "report-summary"
	ReportType                                  string = "report"
	SwagType                                    string = "swag"
	SeverityType                                string = "severity"
	UserType                                    string = "user"
	VulnerabilityTypeType                       string = "vulnerability-type"
)

// Bool allocates a new bool value to store v at and returns a pointer to it.
func Bool(v bool) *bool { return &v }

// String allocates a new bool value to store v at and returns a pointer to it.
func String(v string) *string { return &v }

// Int allocates a new bool value to store v at and returns a pointer to it.
func Int(v int) *int { return &v }

<<<<<<< HEAD
=======
// Uint64 allocates a new uint64 value to store v at and returns a pointer to it.
func Uint64(v uint64) *uint64 { return &v }

>>>>>>> 3ac3c78d
// Float64 allocates a new float64 value to store v at and returns a pointer to it.
func Float64(v float64) *float64 { return &v }<|MERGE_RESOLUTION|>--- conflicted
+++ resolved
@@ -80,11 +80,8 @@
 // Int allocates a new bool value to store v at and returns a pointer to it.
 func Int(v int) *int { return &v }
 
-<<<<<<< HEAD
-=======
 // Uint64 allocates a new uint64 value to store v at and returns a pointer to it.
 func Uint64(v uint64) *uint64 { return &v }
 
->>>>>>> 3ac3c78d
 // Float64 allocates a new float64 value to store v at and returns a pointer to it.
 func Float64(v float64) *float64 { return &v }